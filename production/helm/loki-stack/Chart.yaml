--- conflicted
+++ resolved
@@ -1,9 +1,5 @@
 name: loki-stack
-<<<<<<< HEAD
-version: 0.10.2
-=======
-version: 0.11.0
->>>>>>> aecf8676
+version: 0.11.1
 appVersion: 0.0.1
 kubeVersion: "^1.10.0-0"
 description: "Loki: like Prometheus, but for logs."
